--- conflicted
+++ resolved
@@ -22,11 +22,7 @@
     Queue, from_didl_string, to_didl_string
 )
 from .exceptions import (
-<<<<<<< HEAD
-    SoCoSlaveException, SoCoUPnPException, NotSupportedException
-=======
-    SoCoSlaveException, NotSupportedException
->>>>>>> 1db675b3
+    SoCoSlaveException, SoCoUPnPException, NotSupportedException,
 )
 from .groups import ZoneGroup
 from .music_library import MusicLibrary
@@ -172,11 +168,8 @@
         bass
         treble
         loudness
-<<<<<<< HEAD
         night_mode
-=======
         dialog_mode
->>>>>>> 1db675b3
         cross_fade
         status_light
         player_name
@@ -714,13 +707,8 @@
         ])
 
     @property
-<<<<<<< HEAD
     def night_mode(self):
         """Get the Sonos speaker's night mode. True if on, False if off,
-=======
-    def dialog_mode(self):
-        """Get the Sonos speaker's dialog mode. True if on, False if off,
->>>>>>> 1db675b3
         None if not supported.
 
         :returns bool or None
@@ -732,7 +720,6 @@
 
         response = self.renderingControl.GetEQ([
             ('InstanceID', 0),
-<<<<<<< HEAD
             ('EQType', 'NightMode')
         ])
         return bool(int(response['CurrentValue']))
@@ -745,7 +732,33 @@
         :type night_mode: bool
         :raises NotSupportedException: If the device does not support
         night mode.
-=======
+        """
+        if not self.speaker_info:
+            self.get_speaker_info()
+        if 'PLAYBAR' not in self.speaker_info['model_name']:
+            message = 'This device does not support night mode'
+            raise NotSupportedException(message)
+
+        self.renderingControl.SetEQ([
+            ('InstanceID', 0),
+            ('EQType', 'NightMode'),
+            ('DesiredValue', int(night_mode))
+        ])
+
+    @property
+    def dialog_mode(self):
+        """Get the Sonos speaker's dialog mode. True if on, False if off,
+        None if not supported.
+
+        :returns bool or None
+        """
+        if not self.speaker_info:
+            self.get_speaker_info()
+        if 'PLAYBAR' not in self.speaker_info['model_name']:
+            return None
+
+        response = self.renderingControl.GetEQ([
+            ('InstanceID', 0),
             ('EQType', 'DialogLevel')
         ])
         return bool(int(response['CurrentValue']))
@@ -758,27 +771,17 @@
         :type dialog_mode: bool
         :raises NotSupportedException: If the device does not support
         dialog mode.
->>>>>>> 1db675b3
         """
         if not self.speaker_info:
             self.get_speaker_info()
         if 'PLAYBAR' not in self.speaker_info['model_name']:
-<<<<<<< HEAD
-            message = 'This device does not support night mode'
-=======
             message = 'This device does not support dialog mode'
->>>>>>> 1db675b3
             raise NotSupportedException(message)
 
         self.renderingControl.SetEQ([
             ('InstanceID', 0),
-<<<<<<< HEAD
-            ('EQType', 'NightMode'),
-            ('DesiredValue', int(night_mode))
-=======
             ('EQType', 'DialogLevel'),
             ('DesiredValue', int(dialog_mode))
->>>>>>> 1db675b3
         ])
 
     def _parse_zone_group_state(self):
